--- conflicted
+++ resolved
@@ -5,11 +5,7 @@
 #include <stdio.h>
 #include <string.h>
 #include <time.h>
-<<<<<<< HEAD
-#include <setjmp.h>
-=======
 #include <stdatomic.h>
->>>>>>> bdbccaf2
 #include <sys/mman.h>
 
 #include <dlfcn.h>
@@ -382,15 +378,7 @@
 #include <fcntl.h>
 #include <unistd.h>
 
-<<<<<<< HEAD
-
-BOOT_TEST(test_mmap, "MMap test")
-{
-	void* handle = mmap(NULL, 1<<14, PROT_READ|PROT_WRITE, MAP_ANONYMOUS|MAP_NORESERVE, -1, 0);
-	if(handle==MAP_FAILED) { perror("mmap"); abort_test(); }
-	FATAL_ASSERT(handle!=MAP_FAILED);
-	ASSERT(munmap(handle, 1<<14));
-=======
+
 size_t get_file_size(const char* filename)
 {
 	struct stat st;
@@ -501,7 +489,6 @@
 	CHECK(sigaction(SIGSEGV, &saved_sa, NULL));
 	CHECK(sigaltstack(&old_ss, NULL));
 
->>>>>>> bdbccaf2
 	return 0;
 }
 
@@ -513,11 +500,7 @@
 	&test_pathcomp,
 	&test_dlinker_binding,
 	&test_dlink,
-<<<<<<< HEAD
-	&test_mmap,
-=======
 	&test_mm,
->>>>>>> bdbccaf2
 	NULL
 };
 
