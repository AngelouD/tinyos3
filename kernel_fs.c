#include <assert.h>
#include <string.h>

#include "kernel_fs.h"
#include "kernel_proc.h"


/*=========================================================

	Path manipulation

  =========================================================*/


#define PATHSEP '/'

/* print a parsed path to dest */
int parsed_path_str(struct parsed_path* path, char* dest)
{
	char* init_dest = dest;
	if(!path->relpath) { *dest=PATHSEP;  dest++; }

	assert(path->depth>0 || (path->depth==0 && !path->relpath ));
	assert(path->depth <= MAX_PATH_DEPTH);

	for(int i=0; i<path->depth; i++) {
		if(i>0) { *dest=PATHSEP;  dest++; }
		char* d = memccpy(dest, path->component[i], 0, MAX_NAME_LENGTH+1);
		assert(d && d>dest+1);
		dest = d-1;
	}

	*dest = '\0';
	return dest-init_dest;
}


int parse_path(struct parsed_path* path, const char* pathname)
{
	assert(pathname);
	assert(path);

	/* First determine the length. If 0 or greater than MAX_PATHNAME, return -1 */
	unsigned int pnlen = 0;
	for(pnlen=0; pnlen<=MAX_PATHNAME; pnlen++) 
		if(pathname[pnlen]=='\0') break;

	if(pnlen==0 || pnlen>MAX_PATHNAME)
		return -1;

	const char* fromp = pathname;
	const char* endp = pathname+pnlen;
	path->depth = 0;

	/* Check if this is a root */
	if(*fromp == PATHSEP) {
		path->relpath = 0;
		fromp++;
	} else {
		path->relpath = 1;
	}

	/* parse components, but mind the length of each */
	int cclen = 0;
	while(fromp != endp) {
		/* If we find a '/' ... */
		if(*fromp == PATHSEP) {
			/* Terminate current component, if not empty. This
			   allows for consequtive '/' in a pathname to be ignored */
			if(cclen>0) {
				assert(path->depth < MAX_PATH_DEPTH);
				assert(cclen <= MAX_NAME_LENGTH);
				path->component[path->depth][cclen] = '\0';
				path->depth ++;
				cclen = 0;
			}
		} else {
			/* We have an extra char in the current component */
			if(cclen == MAX_NAME_LENGTH || path->depth>= MAX_PATH_DEPTH)
				return -1;
			path->component[path->depth][cclen] = *fromp;
			cclen ++;
		}

		// take next char
		fromp++;
	}

	/* Close the last name in the appropriate manner */
	if(cclen>0) {
		assert(path->depth < MAX_PATH_DEPTH);
		assert(cclen <= MAX_NAME_LENGTH);
		path->component[path->depth][cclen] = '\0';
		path->depth ++;
	} else if(path->depth > 0) {
		/* last character was a '/', so add another component as '.' */
		if(path->depth >= MAX_PATH_DEPTH)
			return -1;
		path->component[path->depth][0] = '.';
		path->component[path->depth][1] = '\0';
		path->depth ++;
	}

	return 0;
}



/*=========================================================

	Inode manipulation

  =========================================================*/


/* 
	The inode table is used to map Inode_ref(mnt, id)-> Inode*.
	Using this table, we are sure that there is at most one Inode* object
	for each Inode_ref. 
 */
static rdict inode_table;

/* Hash function for inode_table */
static hash_value inode_table_hash(Inode_ref* iref)
{
	uintptr_t lhs = (uintptr_t) iref->mnt;
	uintptr_t rhs = iref->id;
	return hash_combine(lhs, rhs);
}

/* Equality function for inode_table. The key is assumed to be a pointer to Inode_ref. */
static int inode_table_equal(rlnode* node, rlnode_key key)
{
	/* Get the ino_ref pointer from the key */
	Inode_ref* keyiref = (Inode_ref*) key.obj;

	Inode_ref* ino_ref = & node->inode->ino_ref;
	return ino_ref->mnt == keyiref->mnt &&  ino_ref->id == keyiref->id;
}


/*
	The root inode points to the base of the file system.
 */



Inode* pin_inode(Inode_ref ino_ref)
{
	/* Look into the inode_table for existing inode */
	hash_value hval = inode_table_hash(&ino_ref);
	rlnode* node = rdict_lookup(&inode_table, hval, &ino_ref, NULL, inode_table_equal);
	if(node) {
		/* Found it! */
		Inode* ret = node->inode;
		ret->pincount ++;
		return ret;
	}

	/* Not already used */

	/* Get the mount and file system from the reference */
	Mount* mnt = ino_ref.mnt;
	FSystem* fsys = mnt->fsys;

	/* 
		Get a new Inode object and initialize it. This is currently done via malloc, but
		we should really replace this with a pool, for speed.
	 */
	Inode* inode = (Inode*) xmalloc(sizeof(Inode));
	rlnode_init(&inode->inotab_node, inode);

	/* Initialize reference */
	inode->ino_ref = ino_ref;
	mount_incref(mnt);

	/* Add to inode table */
	inode->pincount = 1;
	rdict_insert(&inode_table, &inode->inotab_node, hval);

	/* Fetch data from file system */
	fsys->FetchInode(inode);
	assert(inode_table_equal(&inode->inotab_node, &ino_ref));

	return inode;
}


void repin_inode(Inode* inode)
{
	inode->pincount ++;
}

void unpin_inode(Inode* inode)
{
	inode->pincount --;
	if(inode->pincount != 0) return;
	/* Nobody is pinning the inode, so we may release the handle */
	Mount* mnt = inode->ino_ref.mnt;
	FSystem* fsys = mnt->fsys;

	/* If the inode is dirty, flush it */
	if(inode->dirty)
		fsys->FlushInode(inode, 0);
	assert(! inode->dirty);

	/* Remove it from the inode table */
	hash_value hval = inode_table_hash(&inode->ino_ref);
	rdict_remove(&inode_table, &inode->inotab_node, hval);

	/* Remove reference to mount */
	mount_decref(mnt);

	/* Delete it */
	free(inode);

}


void inode_flush(Inode* inode)
{
	if(! inode->dirty) return;
	FSystem* fsys = inode->ino_ref.mnt->fsys;
	fsys->FlushInode(inode, 1);
}



/*=========================================================

	FSys calls

  =========================================================*/



/* File system table */
void register_file_system(FSystem* fsys)
{
	for(unsigned i=0;i<FSYS_MAX; i++) {
		if(file_system_table[i]==NULL) {
			file_system_table[i] = fsys;
			return;
		}
	}
	/* If we reached here, we are in trouble! There are too many file systems. */
	assert(0);
	abort();
}


const char* const * get_filesystems()
{
	static const char* fsnames[FSYS_MAX+1];
	int p=0;

	for(unsigned i=0; i<FSYS_MAX; i++)
		if(file_system_table[i] != NULL)
			fsnames[p++] = file_system_table[i]->name;
	return fsnames;
}


FSystem* get_fsys(const char* fsname)
{
	for(unsigned i=0; i<FSYS_MAX; i++)
		if(file_system_table[i] != NULL 
			&& strcmp(file_system_table[i]->name, fsname)==0)
		{
			return file_system_table[i];
		}
	return NULL;
}

FSystem* file_system_table[FSYS_MAX];

/*=========================================================

	Mount calls

  =========================================================*/


/* Initialize the root directory */
Mount mount_table[MOUNT_MAX];

Mount* mount_acquire()
{
	for(unsigned int i=0; i<MOUNT_MAX; i++) {
		if(mount_table[i].refcount == 0) {
			mount_table[i].refcount = 1;
			return & mount_table[i];
		}
	}
	return NULL;
}

void mount_incref(Mount* mnt)
{
	mnt->refcount ++;
}

void mount_decref(Mount* mnt)
{
	mnt->refcount --;
}



/*=========================================================


	VFS system calls


  =========================================================*/


Inode* lookup_dirname(struct parsed_path* pp)
{
#if 0
	Inode* prev=NULL;
	Inode* last=NULL;
	int ncomp = 0;

<<<<<<< HEAD
	if(pp->relpath)
		last = g
=======
	/* Anchor the search */
	if(pp->relpath) {
		last = root_inode;  /* TODO:  THIS IS WRONG !!! */
	} else {
		last = root_inode;
	}

	assert(last != NULL);

	while(ncomp < pp->depth) {
>>>>>>> 6255486b

		if(last->type != FSE_DIR) {
			set_errcode(ENOTDIR);
			return NULL;
		} 

		Inode* next = 0;

	}
#endif
	return NULL;
}




Fid_t sys_Open(const char* pathname, int flags)
{
	/* Take the path */
	struct parsed_path pp;
	if(parse_path(&pp, pathname)==-1) {
		set_errcode(ENAMETOOLONG);
		return -1;
	}

	//Inode* dir = lookup_dirname(&pp);


	return NOFILE;
}


int sys_Stat(const char* pathname, struct Stat* statbuf)
{
	return -1;
}


/*=========================================================


	VFS initialization and finalization


  =========================================================*/

/* The root of the file system */
Inode* root_inode;

/* Initialization of the file system module */
void initialize_filesys()
{
	/* Init mounts */
	for(unsigned i=0; i<MOUNT_MAX; i++) {
		mount_table[i].refcount = 0;
		rlnode_init(&mount_table[i].submount_node, &mount_table[i]);
		rlnode_init(&mount_table[i].submount_list, NULL);
	}

	/* Init inode_table and root_node */
	rdict_init(&inode_table, MAX_PROC);
	root_inode = NULL;

	/* Mount the rootfs as the root filesystem */
	FSystem* rootfs = get_fsys("rootfs");
	Mount* root_mnt = rootfs->Mount(rootfs, NO_DEVICE, root_inode, 0, NULL);
	assert(root_mnt != NULL);
}


void finalize_filesys()
{
	/* Unmount rootfs */
	Mount* root_mnt = root_inode->ino_ref.mnt;
	FSystem* fsys = root_mnt->fsys;	
	CHECK(fsys->Unmount(root_mnt));
}


<|MERGE_RESOLUTION|>--- conflicted
+++ resolved
@@ -323,10 +323,6 @@
 	Inode* last=NULL;
 	int ncomp = 0;
 
-<<<<<<< HEAD
-	if(pp->relpath)
-		last = g
-=======
 	/* Anchor the search */
 	if(pp->relpath) {
 		last = root_inode;  /* TODO:  THIS IS WRONG !!! */
@@ -337,7 +333,6 @@
 	assert(last != NULL);
 
 	while(ncomp < pp->depth) {
->>>>>>> 6255486b
 
 		if(last->type != FSE_DIR) {
 			set_errcode(ENOTDIR);
